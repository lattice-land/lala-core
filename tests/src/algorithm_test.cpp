--- conflicted
+++ resolved
@@ -1,225 +1,109 @@
-<<<<<<< HEAD
-// Copyright 2025 Pierre Talbot
+// Copyright 2025 Pierre Talbot
+
+#include "battery/allocator.hpp"
+#include "lala/flatzinc_parser.hpp"
+#include "lala/logic/logic.hpp"
+#include <gtest/gtest.h>
 
-#include <gtest/gtest.h>
-#include "battery/allocator.hpp"
-#include "lala/logic/logic.hpp"
-#include "lala/flatzinc_parser.hpp"
+
+#include <optional>
+
+using namespace lala;
+using namespace battery;
+
+void test_rewriting(const char *input, const char *expected,
+                    bool can_rewrite = true) {
+  auto f = parse_flatzinc_str<standard_allocator>(input);
+  EXPECT_TRUE(f);
+  std::map<std::string, std::vector<std::string>> set2bool_vars;
+  auto rewritten = decompose_set_constraints(*f, set2bool_vars);
+  EXPECT_EQ(rewritten.has_value(), can_rewrite);
+  auto expect = parse_flatzinc_str<standard_allocator>(expected);
+  EXPECT_TRUE(expect);
+  EXPECT_EQ(*rewritten, *expect);
+}
+
+TEST(AST, SetRewritingDomain1) {
+  test_rewriting("var set of 1..2: S;",
 
-#include <optional>
+                 "var bool: __S_contains_1;\
+     var bool: __S_contains_2;");
+}
+
+TEST(AST, SetRewritingDomain2) {
+  test_rewriting("var set of {-1, 1, 3}: S;",
 
-using namespace lala;
-using namespace battery;
+                 "var bool: __S_contains_m1;\
+      var bool: __S_contains_1;\
+      var bool: __S_contains_3;");
+}
+
+TEST(AST, SetRewritingDomain3) {
+  test_rewriting("var set of -3..3: S;",
 
-void test_rewriting(const char* input, const char* expected, bool can_rewrite = true) {
-  auto f = parse_flatzinc_str<standard_allocator>(input);
-  EXPECT_TRUE(f);
-  std::map<std::string, std::vector<std::string>> set2bool_vars;
-  auto rewritten = decompose_set_constraints(*f, set2bool_vars);
-  EXPECT_EQ(rewritten.has_value(), can_rewrite);
-  auto expect = parse_flatzinc_str<standard_allocator>(expected);
-  EXPECT_TRUE(expect);
-  EXPECT_EQ(*rewritten, *expect);
-}
+                 "var bool: __S_contains_m3;\
+     var bool: __S_contains_m2;\
+     var bool: __S_contains_m1;\
+     var bool: __S_contains_0;\
+     var bool: __S_contains_1;\
+     var bool: __S_contains_2;\
+     var bool: __S_contains_3;");
+}
+
+TEST(AST, SetRewritingSubseteq) {
+  test_rewriting("var set of {1, 2}: S;\
+     var set of {1, 2, 3}: T;\
+     constraint set_subset(S, T);",
 
-// TEST(AST, SetRewritingDomain1) {
-//   test_rewriting(
-//     "var set of 1..2: S;",
-
-//     "var bool: __S_contains_1;\
-//      var bool: __S_contains_2;"
-//   );
-// }
-
-TEST(AST, SetRewritingDomain2) {
-  test_rewriting(
-      "var set of {-1, 1, 3}: S;",
-
-      "var bool: __S_contains_m1;\
-      var bool: __S_contains_1;\
-      var bool: __S_contains_3;"
-   );
- }
-
-TEST(AST, SetRewritingDomain3) {
-  test_rewriting(
-    "var set of -3..3: S;",
-
-    "var bool: __S_contains_m3;\
-     var bool: __S_contains_m2;\
-     var bool: __S_contains_m1;\
-     var bool: __S_contains_0;\
-     var bool: __S_contains_1;\
-     var bool: __S_contains_2;\
-     var bool: __S_contains_3;"
-  );
-}
-
-TEST(AST, SetRewritingMembership1) {
-  test_rewriting(
-    "var int: x;\
-     var set of {1, 2}: S;\
+                 "var bool: __S_contains_1;\
+     var bool: __S_contains_2;\
+     var bool: __T_contains_1;\
+     var bool: __T_contains_2;\
+     var bool: __T_contains_3;\
+     constraint bool_imply(bool_eq(__S_contains_1, true), bool_eq(__T_contains_1, true));\
+     constraint bool_imply(bool_eq(__S_contains_2, true), bool_eq(__T_contains_2, true));");
+}
+
+TEST(AST, SetRewritingMembership1) {
+  test_rewriting("var int: x;\
+     var set of {1, 2}: S;\
      constraint set_in(x, S);",
 
-    "var int: x;\
-     var bool: __S_contains_1;\
-     var bool: __S_contains_2;\
-     constraint bool_imply(int_eq(x, 1), bool_eq(__S_contains_1, true));\
-     constraint bool_imply(int_eq(x, 2), bool_eq(__S_contains_2, true));"
-  );
-  /** NOTE: `bool_imply(int_eq(x, 1), bool_eq(__S_contains_1, true))` represents the implication constraint:
-   * `x = 1 => __S_contains_1 = true`.
-   */
-}
-
-TEST(AST, SetRewritingMembership2) {
-  test_rewriting(
-    "var int: x;\
-     var set of {1, 2, 4, 5, 6, 9, 11, 12, 13}: S;\
+                 "var int: x;\
+     var bool: __S_contains_1;\
+     var bool: __S_contains_2;\
+     constraint bool_imply(int_eq(x, 1), bool_eq(__S_contains_1, true));\
+     constraint bool_imply(int_eq(x, 2), bool_eq(__S_contains_2, true));");
+  /** NOTE: `bool_imply(int_eq(x, 1), bool_eq(__S_contains_1, true))` represents
+   * the implication constraint: `x = 1 => __S_contains_1 = true`.
+   */
+}
+
+TEST(AST, SetRewritingMembership2) {
+  test_rewriting("var int: x;\
+     var set of {1, 2, 4, 5, 6, 9, 11, 12, 13}: S;\
      constraint set_in(x, S);",
 
-    "var int: x;\
-     var bool: __S_contains_1;\
-     var bool: __S_contains_2;\
-     var bool: __S_contains_4;\
-     var bool: __S_contains_5;\
-     var bool: __S_contains_6;\
-     var bool: __S_contains_9;\
-     var bool: __S_contains_11;\
-     var bool: __S_contains_12;\
-     var bool: __S_contains_13;\
-     constraint bool_imply(int_eq(x, 1), bool_eq(__S_contains_1, true));\
-     constraint bool_imply(int_eq(x, 2), bool_eq(__S_contains_2, true));\
-     constraint bool_imply(int_eq(x, 4), bool_eq(__S_contains_4, true));\
-     constraint bool_imply(int_eq(x, 5), bool_eq(__S_contains_5, true));\
-     constraint bool_imply(int_eq(x, 6), bool_eq(__S_contains_6, true));\
-     constraint bool_imply(int_eq(x, 9), bool_eq(__S_contains_9, true));\
-     constraint bool_imply(int_eq(x, 11), bool_eq(__S_contains_11, true));\
-     constraint bool_imply(int_eq(x, 12), bool_eq(__S_contains_12, true));\
-     constraint bool_imply(int_eq(x, 13), bool_eq(__S_contains_13, true));"
-  );
-  /** NOTE: `bool_imply(int_eq(x, 1), bool_eq(__S_contains_1, true))` represents the implication constraint:
-   * `x = 1 => __S_contains_1 = true`.
-   */
-}
-=======
-// Copyright 2025 Pierre Talbot
-
-#include <gtest/gtest.h>
-#include "battery/allocator.hpp"
-#include "lala/logic/logic.hpp"
-#include "lala/flatzinc_parser.hpp"
-
-#include <optional>
-
-using namespace lala;
-using namespace battery;
-
-void test_rewriting(const char* input, const char* expected, bool can_rewrite = true) {
-  auto f = parse_flatzinc_str<standard_allocator>(input);
-  EXPECT_TRUE(f);
-  std::map<std::string, std::vector<std::string>> set2bool_vars;
-  auto rewritten = decompose_set_constraints(*f, set2bool_vars);
-  EXPECT_EQ(rewritten.has_value(), can_rewrite);
-  auto expect = parse_flatzinc_str<standard_allocator>(expected);
-  EXPECT_TRUE(expect);
-  EXPECT_EQ(*rewritten, *expect);
-}
-
-TEST(AST, SetRewritingDomain1) {
-  test_rewriting(
-    "var set of 1..2: S;",
-
-    "var bool: __S_contains_1;\
-     var bool: __S_contains_2;"
-  );
-}
-
-TEST(AST, SetRewritingDomain2) {
-  test_rewriting(
-      "var set of {-1, 1, 3}: S;",
-
-      "var bool: __S_contains_m1;\
-      var bool: __S_contains_1;\
-      var bool: __S_contains_3;"
-   );
- }
-
-TEST(AST, SetRewritingDomain3) {
-  test_rewriting(
-    "var set of -3..3: S;",
-
-    "var bool: __S_contains_m3;\
-     var bool: __S_contains_m2;\
-     var bool: __S_contains_m1;\
-     var bool: __S_contains_0;\
-     var bool: __S_contains_1;\
-     var bool: __S_contains_2;\
-     var bool: __S_contains_3;"
-  );
-}
-
-TEST(AST, SetRewritingSubseteq) {
-  test_rewriting(
-    "var set of {1, 2}: S;\
-     var set of {1, 2, 3}: T;\
-     constraint set_subset(S, T);",
-
-    "var bool: __S_contains_1;\
-     var bool: __S_contains_2;\
-     var bool: __T_contains_1;\
-     var bool: __T_contains_2;\
-     var bool: __T_contains_3;\
-     constraint bool_imply(bool_eq(__S_contains_1, true), bool_eq(__T_contains_1, true));\
-     constraint bool_imply(bool_eq(__S_contains_2, true), bool_eq(__T_contains_2, true));"
-  );
-}
-
-TEST(AST, SetRewritingMembership1) {
-  test_rewriting(
-    "var int: x;\
-     var set of {1, 2}: S;\
-     constraint set_in(x, S);",
-
-    "var int: x;\
-     var bool: __S_contains_1;\
-     var bool: __S_contains_2;\
-     constraint bool_imply(int_eq(x, 1), bool_eq(__S_contains_1, true));\
-     constraint bool_imply(int_eq(x, 2), bool_eq(__S_contains_2, true));"
-  );
-  /** NOTE: `bool_imply(int_eq(x, 1), bool_eq(__S_contains_1, true))` represents the implication constraint:
-   * `x = 1 => __S_contains_1 = true`.
-   */
-}
-
-TEST(AST, SetRewritingMembership2) {
-  test_rewriting(
-    "var int: x;\
-     var set of {1, 2, 4, 5, 6, 9, 11, 12, 13}: S;\
-     constraint set_in(x, S);",
-
-    "var int: x;\
-     var bool: __S_contains_1;\
-     var bool: __S_contains_2;\
-     var bool: __S_contains_4;\
-     var bool: __S_contains_5;\
-     var bool: __S_contains_6;\
-     var bool: __S_contains_9;\
-     var bool: __S_contains_11;\
-     var bool: __S_contains_12;\
-     var bool: __S_contains_13;\
-     constraint bool_imply(int_eq(x, 1), bool_eq(__S_contains_1, true));\
-     constraint bool_imply(int_eq(x, 2), bool_eq(__S_contains_2, true));\
-     constraint bool_imply(int_eq(x, 4), bool_eq(__S_contains_4, true));\
-     constraint bool_imply(int_eq(x, 5), bool_eq(__S_contains_5, true));\
-     constraint bool_imply(int_eq(x, 6), bool_eq(__S_contains_6, true));\
-     constraint bool_imply(int_eq(x, 9), bool_eq(__S_contains_9, true));\
-     constraint bool_imply(int_eq(x, 11), bool_eq(__S_contains_11, true));\
-     constraint bool_imply(int_eq(x, 12), bool_eq(__S_contains_12, true));\
-     constraint bool_imply(int_eq(x, 13), bool_eq(__S_contains_13, true));"
-  );
-  /** NOTE: `bool_imply(int_eq(x, 1), bool_eq(__S_contains_1, true))` represents the implication constraint:
-   * `x = 1 => __S_contains_1 = true`.
-   */
-}
->>>>>>> d7b2baa7
+                 "var int: x;\
+     var bool: __S_contains_1;\
+     var bool: __S_contains_2;\
+     var bool: __S_contains_4;\
+     var bool: __S_contains_5;\
+     var bool: __S_contains_6;\
+     var bool: __S_contains_9;\
+     var bool: __S_contains_11;\
+     var bool: __S_contains_12;\
+     var bool: __S_contains_13;\
+     constraint bool_imply(int_eq(x, 1), bool_eq(__S_contains_1, true));\
+     constraint bool_imply(int_eq(x, 2), bool_eq(__S_contains_2, true));\
+     constraint bool_imply(int_eq(x, 4), bool_eq(__S_contains_4, true));\
+     constraint bool_imply(int_eq(x, 5), bool_eq(__S_contains_5, true));\
+     constraint bool_imply(int_eq(x, 6), bool_eq(__S_contains_6, true));\
+     constraint bool_imply(int_eq(x, 9), bool_eq(__S_contains_9, true));\
+     constraint bool_imply(int_eq(x, 11), bool_eq(__S_contains_11, true));\
+     constraint bool_imply(int_eq(x, 12), bool_eq(__S_contains_12, true));\
+     constraint bool_imply(int_eq(x, 13), bool_eq(__S_contains_13, true));");
+  /** NOTE: `bool_imply(int_eq(x, 1), bool_eq(__S_contains_1, true))` represents
+   * the implication constraint: `x = 1 => __S_contains_1 = true`.
+   */
+}